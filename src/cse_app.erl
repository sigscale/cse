--- conflicted
+++ resolved
@@ -154,26 +154,6 @@
 	case catch ets:new(session, Options) of
 		{'EXIT', Reason} ->
 			{error, Reason};
-<<<<<<< HEAD
-		_TID ->
-			start5()
-	end.
-%% @hidden
-start5() ->
-	{ok, DiameterServices} = application:get_env(diameter),
-	F1 = fun({Addr, Port, Options}) ->
-		case cse:start_diameter(Addr, Port, Options) of
-			{ok, _Sup} ->
-				ok;
-			{error, Reason} ->
-				throw(Reason)
-		end
-	end,
-	TopSup = supervisor:start_link({local, cse_sup}, cse_sup, []),
-	lists:foreach(F1, DiameterServices),
-	catch cse_mib:load(),
-	TopSup.
-=======
 		TID ->
 			start8()
 	end.
@@ -196,7 +176,6 @@
 	end;
 start9(TopSup, []) ->
 	{ok, TopSup}.
->>>>>>> 67b79050
 
 -spec start_phase(Phase, StartType, PhaseArgs) -> Result
 	when
